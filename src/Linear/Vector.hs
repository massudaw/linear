{-# LANGUAGE DefaultSignatures #-}
-----------------------------------------------------------------------------
-- |
-- Module      :  Linear.Vector
-- Copyright   :  (C) 2012 Edward Kmett
-- License     :  BSD-style (see the file LICENSE)
-- Maintainer  :  Edward Kmett <ekmett@gmail.com>
-- Stability   :  provisional
-- Portability :  portable
--
-- Operations on free vector spaces.
-----------------------------------------------------------------------------
module Linear.Vector
  ( Additive(..)
  , negated
  , (^*)
  , (*^)
  , (^/)
<<<<<<< HEAD
  -- , basis
  -- , basisFor
  ) where

import Control.Applicative
import Data.IntMap as IntMap
import Data.Map as Map
import Data.HashMap.Lazy as HashMap
import Data.Hashable
=======
  , lerp
  , basis
  , basisFor
  ) where

import Control.Applicative
import Data.Foldable (foldMap)
import Data.Monoid (Sum(..))
import Data.Traversable (Traversable, mapAccumL)
>>>>>>> ff3c6352

-- $setup
-- >>> import Control.Lens
-- >>> import Linear.V2

infixl 6 ^+^, ^-^
infixl 7 ^*, *^, ^/

class Functor f => Additive f where
  -- | Compute the sum of two vectors
  --
  -- >>> V2 1 2 ^+^ V2 3 4
  -- V2 4 6
  (^+^) :: Num a => f a -> f a -> f a
  default (^+^) :: (Applicative f, Num a) => f a -> f a -> f a
  (^+^) = liftA2 (+)
  {-# INLINE (^+^) #-}

  -- | Compute the difference between two vectors
  --
  -- >>> V2 4 5 - V2 3 1
  -- V2 1 4
  (^-^) :: Num a => f a -> f a -> f a
  default (^-^) :: (Applicative f, Num a) => f a -> f a -> f a
  (^-^) = liftA2 (-)
  {-# INLINE (^-^) #-}

  -- | Linearly interpolate between two vectors.
  lerp :: Num a => a -> f a -> f a -> f a
  lerp alpha u v = alpha *^ u ^+^ (1 - alpha) *^ v
  {-# INLINE lerp #-}

instance Additive IntMap where
  (^+^) = IntMap.unionWith (+)
  xs ^-^ ys = IntMap.unionWith (+) xs (negated ys)

instance Ord k => Additive (Map k) where
  (^+^) = Map.unionWith (+)
  xs ^-^ ys = Map.unionWith (+) xs (negated ys)

instance (Eq k, Hashable k) => Additive (HashMap k) where
  (^+^) = HashMap.unionWith (+)
  xs ^-^ ys = HashMap.unionWith (+) xs (negated ys)

-- | Compute the negation of a vector
--
-- >>> negated (V2 2 4)
-- V2 (-2) (-4)
negated :: (Functor f, Num a) => f a -> f a
negated = fmap negate
{-# INLINE negated #-}

-- | Compute the left scalar product
--
-- >>> 2 *^ V2 3 4
-- V2 6 8
(*^) :: (Functor f, Num a) => a -> f a -> f a
(*^) a = fmap (a*)
{-# INLINE (*^) #-}

-- | Compute the right scalar product
--
-- >>> V2 3 4 ^* 2
-- V2 6 8
(^*) :: (Functor f, Num a) => f a -> a -> f a
f ^* a = fmap (*a) f
{-# INLINE (^*) #-}

-- | Compute division by a scalar on the right.
(^/) :: (Functor f, Fractional a) => f a -> a -> f a
f ^/ a = fmap (/a) f
{-# INLINE (^/) #-}

<<<<<<< HEAD
{-
=======
-- | Linearly interpolate between two vectors.
lerp :: (Applicative f, Num a) => a -> f a -> f a -> f a
lerp alpha u v = alpha *^ u ^+^ (1 - alpha) *^ v
{-# INLINE lerp #-}

-- @setElement i x v@ sets the @i@'th element of @v@ to @x@.
setElement :: Traversable t => Int -> a -> t a -> t a
setElement i x = snd . mapAccumL aux 0
  where aux j y = let j' = j + 1 
                      y' = if i == j then x else y
                  in j' `seq` (j', y')
>>>>>>> ff3c6352

-- | Produce a default basis for a vector space. If the dimensionality
-- of the vector space is not statically known, see 'basisFor'.
basis :: (Applicative t, Traversable t, Num a) => [t a]
basis = [ setElement k 1 zero | k <- [0..n - 1] ]
  where zero = pure 0
        n = getSum $ foldMap (const (Sum 1)) zero

-- | Produce a default basis for a vector space from which the
-- argument is drawn.
basisFor :: (Traversable t, Enum a, Num a) => t a -> [t a]
basisFor v = [ setElement k 1 z | k <- [0..n-1] ]
  where z = 0 <$ v
        n = getSum $ foldMap (const (Sum 1)) v<|MERGE_RESOLUTION|>--- conflicted
+++ resolved
@@ -16,27 +16,18 @@
   , (^*)
   , (*^)
   , (^/)
-<<<<<<< HEAD
-  -- , basis
-  -- , basisFor
-  ) where
-
-import Control.Applicative
-import Data.IntMap as IntMap
-import Data.Map as Map
-import Data.HashMap.Lazy as HashMap
-import Data.Hashable
-=======
-  , lerp
   , basis
   , basisFor
   ) where
 
 import Control.Applicative
 import Data.Foldable (foldMap)
+import Data.HashMap.Lazy as HashMap
+import Data.Hashable
+import Data.IntMap as IntMap
+import Data.Map as Map
 import Data.Monoid (Sum(..))
 import Data.Traversable (Traversable, mapAccumL)
->>>>>>> ff3c6352
 
 -- $setup
 -- >>> import Control.Lens
@@ -110,21 +101,12 @@
 f ^/ a = fmap (/a) f
 {-# INLINE (^/) #-}
 
-<<<<<<< HEAD
-{-
-=======
--- | Linearly interpolate between two vectors.
-lerp :: (Applicative f, Num a) => a -> f a -> f a -> f a
-lerp alpha u v = alpha *^ u ^+^ (1 - alpha) *^ v
-{-# INLINE lerp #-}
-
 -- @setElement i x v@ sets the @i@'th element of @v@ to @x@.
 setElement :: Traversable t => Int -> a -> t a -> t a
 setElement i x = snd . mapAccumL aux 0
-  where aux j y = let j' = j + 1 
+  where aux j y = let j' = j + 1
                       y' = if i == j then x else y
                   in j' `seq` (j', y')
->>>>>>> ff3c6352
 
 -- | Produce a default basis for a vector space. If the dimensionality
 -- of the vector space is not statically known, see 'basisFor'.
