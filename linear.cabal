--- conflicted
+++ resolved
@@ -30,7 +30,6 @@
 
 library
   build-depends:
-<<<<<<< HEAD
     base                 >= 4.5   && < 5,
     containers           >= 0.4   && < 0.5,
     distributive         >= 0.2.2 && < 1,
@@ -39,16 +38,6 @@
     semigroupoids        >= 3     && < 4,
     transformers         >= 0.2   && < 0.4,
     unordered-containers >= 0.2.3 && < 0.3
-=======
-    base             >= 4.5 && < 5,
-    containers       >= 0.4 && < 0.6,
-    distributive     >= 0.2.2,
-    hashable         >= 1.1 && < 1.3,
-    semigroups       >= 0.9,
-    semigroupoids    >= 3,
-    transformers     >= 0.2 && < 0.4,
-    unordered-containers >= 0.2.3
->>>>>>> 9c9e5972
 
   exposed-modules:
     Linear
@@ -81,5 +70,4 @@
     doctest   >= 0.8 && < 0.10,
     filepath  >= 1.3 && < 1.4,
     lens      >= 3.8.4,
-    simple-reflect >= 0.3.1
-
+    simple-reflect >= 0.3.1